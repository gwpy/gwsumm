# -*- coding: utf-8 -*-
# Copyright (C) Duncan Macleod (2013)
#
# This file is part of GWSumm.
#
# GWSumm is free software: you can redistribute it and/or modify
# it under the terms of the GNU General Public License as published by
# the Free Software Foundation, either version 3 of the License, or
# (at your option) any later version.
#
# GWSumm is distributed in the hope that it will be useful,
# but WITHOUT ANY WARRANTY; without even the implied warranty of
# MERCHANTABILITY or FITNESS FOR A PARTICULAR PURPOSE.  See the
# GNU General Public License for more details.
#
# You should have received a copy of the GNU General Public License
# along with GWSumm.  If not, see <http://www.gnu.org/licenses/>.

"""Utilities for GWSumm
"""

import os
import sys
import re
from multiprocessing import (cpu_count, active_children)
from socket import getfqdn

# import filter evals
from math import pi
import numpy

from . import globalv

re_cchar = re.compile("[\W_]+")
re_quote = re.compile(r'^[\s\"\']+|[\s\"\']+$')
re_flagdiv = re.compile("(&|!=|!|\|)")

# define some colours
WARNC = '\033[93m'
ERRC = '\033[91m'
ENDC = '\033[0m'

# bad things to eval
UNSAFE_EVAL_STRS = ['os\.(?![$\'\" ])', 'shutil', '\.rm', '\.mv']
UNSAFE_EVAL = re.compile('(%s)' % '|'.join(UNSAFE_EVAL_STRS))


def elapsed_time():
    """Return the time (seconds) since this job started
    """
    import time
    return time.time() - globalv.START


def vprint(message, verbose=True, stream=sys.stdout, profile=True):
    """Prints the given message to the stream.

    Parameters
    ----------
    message : `str`
        string to print
    verbose : `bool`, optional, default: `True`
        flag to print or not, default: print
    stream : `file`, optional, default: `stdout`
        file object stream in which to print, default: stdout
    profile : `bool`, optional, default: `True`
        flag to print timestamp for debugging and profiling purposes
    """
    if stream != sys.stderr:
        profile &= globalv.PROFILE
        verbose &= globalv.VERBOSE
    if profile and message.endswith("\n"):
        message = "%s (%.2f)\n" % (message.rstrip("\n"), elapsed_time())
    if verbose:
        stream.write(message)
        stream.flush()


def mkdir(*paths):
    """Conditional mkdir operation, for convenience
    """
    for path in paths:
        path = os.path.normpath(path)
        if not os.path.isdir(path):
            os.makedirs(path)


def nat_sorted(l, key=None):
    """Sorted a list in the way that humans expect.

    Parameters
    ----------
    l : `iterable`
        iterable to sort
    key : `callable`
        sorting key

    Returns
    -------
    lsorted : `list`
        sorted() version of input ``l``
    """
    k = key and map(key, l) or l
    convert = lambda text: int(text) if text.isdigit() else text
    alphanum_key = lambda key: [convert(c) for c in
                                re.split('([0-9]+)', k[l.index(key)])]
    return sorted(l, key=alphanum_key)


def which(program):
    """Find full path of executable program
    """
    def is_exe(fpath):
        return os.path.isfile(fpath) and os.access(fpath, os.X_OK)
    fpath, fname = os.path.split(program)
    if fpath:
        if is_exe(program):
            return program
    else:
        for path in os.environ["PATH"].split(os.pathsep):
            exe_file = os.path.join(path, program)
            if is_exe(exe_file):
                return exe_file


def count_free_cores(max=cpu_count()):
    """Count the number of CPU cores not currently used by this job.
    """
    if max is True:
       max = cpu_count()
    active = 1 #len(active_children()
    return max - (active + 1)


_re_odc = re.compile('(OUTMON|OUT_DQ|LATCH)')

def get_odc_bitmask(odcchannel):
    return _re_odc.sub('BITMASK', str(odcchannel))


def get_default_ifo(fqdn=getfqdn()):
    """Find the default interferometer prefix (IFO) for the given host

    Parameters
    ----------
    fqdn : `str`
        the fully-qualified domain name (FQDN) of the host on which you
        wish to find the default IFO

    Returns
    -------
    IFO : `str`
        the upper-case X1-style prefix for the default IFO, if found, e.g. `L1`

    Raises
    ------
    ValueError
        if not default interferometer prefix can be parsed
    """
    if '.uni-hannover.' in fqdn or '.atlas.' in fqdn:
        return 'G1'
    elif '.ligo-wa.' in fqdn:
        return 'H1'
    elif '.ligo-la.' in fqdn:
        return 'L1'
    elif '.virgo.' in fqdn or '.ego-gw.' in fqdn:
        return 'V1'
    raise ValueError("Cannot determine default IFO for host %r" % fqdn)


def safe_eval(val, strict=False, globals_=None, locals_=None):
    """Evaluate the given string as a line of python, if possible

    If the :meth:`eval` fails, a `str` is returned instead, unless
    `strict=True` is given.

    Parameters
    ----------
    val : `str`
        input text to evaluate

    strict : `bool`, optional, default: `False`
        raise an exception when the `eval` call fails (`True`) otherwise
        return the input as a `str` (`False`, default)

    globals_ : `dict`, optional
        dict of global variables to pass to `eval`, defaults to current
        `globals`

    locals_ : `dict`, optional
        dict of local variables to pass to `eval`, defaults to current
        `locals`

        .. note::

           Note the trailing underscore on the `globals_` and `locals_`
           kwargs, this is required to not clash with the builtin `globals`
           and `locals` methods`.

    Raises
    ------
    ValueError
        if the input string is considered unsafe to evaluate, normally
        meaning it contains something that might interact with the filesystem
        (e.g. `os.path` calls)
    NameError
    SyntaxError
        if the input cannot be evaluated, and `strict=True` is given

    See also
    --------
    eval
        for more documentation on the underlying evaluation method
    """
    # don't evaluate non-strings
    if not isinstance(val, str):
        return val
    # check that we aren't evaluating something dangerous
    try:
        match = UNSAFE_EVAL.search(val).group()
    except AttributeError:
        pass
    else:
<<<<<<< HEAD
        raise ValueError("Will not evaluate string containing %r" % match)
    # format args for eval
    if globals_ is None and locals_ is None:
       args = ()
    elif globals_ is None and locals_ is not None:
       args = (globals(), locals_)
    elif locals_ is None and globals_ is not None:
       args = (globals_,)
    else:
       args = (globals_, locals_)
=======
        raise ValueError("Will not evaluate string containing %r: %r"
                         % (match, val))
>>>>>>> 779b36e1
    # try and eval str
    try:
        return eval(val, *args)
    except (NameError, SyntaxError):
        return str(val)<|MERGE_RESOLUTION|>--- conflicted
+++ resolved
@@ -221,8 +221,8 @@
     except AttributeError:
         pass
     else:
-<<<<<<< HEAD
-        raise ValueError("Will not evaluate string containing %r" % match)
+        raise ValueError("Will not evaluate string containing %r: %r"
+                         % (match, val))
     # format args for eval
     if globals_ is None and locals_ is None:
        args = ()
@@ -232,10 +232,6 @@
        args = (globals_,)
     else:
        args = (globals_, locals_)
-=======
-        raise ValueError("Will not evaluate string containing %r: %r"
-                         % (match, val))
->>>>>>> 779b36e1
     # try and eval str
     try:
         return eval(val, *args)
